from collections.abc import Callable
from decimal import Decimal
from typing import ClassVar

from django.conf import settings
from django.contrib.auth.models import AbstractUser
from django.contrib.auth.models import Group
from django.core.exceptions import ImproperlyConfigured
from django.db import models
from django.urls import reverse
from django.utils import timezone
from django.utils.module_loading import import_string
from django.utils.translation import gettext_lazy as _
from django_lifecycle import AFTER_CREATE
from django_lifecycle import LifecycleModelMixin
from django_lifecycle import hook
from model_utils.models import TimeStampedModel
<<<<<<< HEAD
from pgvector.django import VectorField
from rest_framework.authtoken.models import Token as DefaultTokenModel
from sentence_transformers import SentenceTransformer
=======
from rest_framework.authtoken.models import Token as DefaultTokenModel
>>>>>>> 2c2f627e
from taggit.managers import TaggableManager

from .fields import AutoOneToOneField
from .managers import UserManager
from .mixins import AuditModel


def sane_repr(*attrs: str) -> Callable[[object], str]:
    """

    :param *attrs: str:

    """
    if "id" not in attrs and "pk" not in attrs:
        attrs = ("id", *attrs)

    def _repr(self: object) -> str:
        """

        :param self: object:
        :param self: object:
        :param self: object:

        """
        cls = type(self).__name__

        pairs = (f"{a}={getattr(self, a, None)!r}" for a in attrs)

        return "<{} at 0x{:x}: {}>".format(cls, id(self), ", ".join(pairs))

    return _repr


def get_token_model():
    token_model = import_string(settings.TOKEN_MODEL)
    session_login = settings.SESSION_LOGIN
    use_jwt = settings.USE_JWT

    if not any((session_login, token_model, use_jwt)):
        raise ImproperlyConfigured(
            "No authentication is configured for rest auth. You must enable one or "
            "more of `TOKEN_MODEL`, `USE_JWT` or `SESSION_LOGIN`",
        )
    if (
        token_model == DefaultTokenModel
        and "rest_framework.authtoken" not in settings.INSTALLED_APPS
    ):
        raise ImproperlyConfigured(
            "You must include `rest_framework.authtoken` in INSTALLED_APPS "
            "or set TOKEN_MODEL to None",
        )
    return token_model


TokenModel = get_token_model()


class User(AbstractUser):
    """Default custom user model for aura.
    If adding fields that need to be filled at user signup,
    check forms.SignupForm and forms.SocialSignupForms accordingly.


    """

    # First and last name do not cover name patterns around the globe
    name = models.CharField(_("Name of User"), blank=True, max_length=255)
    first_name = None  # type: ignore[assignment]
    last_name = None  # type: ignore[assignment]
    email = models.EmailField(_("email address"), unique=True, max_length=100)
    username = None  # type: ignore[assignment]

    is_password_expired = models.BooleanField(
        _("password expired"),
        default=False,
        help_text=_(
            "If set to true then the user needs to change the "
            "password on next sign in.",
        ),
    )
    last_password_change = models.DateTimeField(
        _("date of last password change"),
        null=True,
        help_text=_("The date the password was changed last."),
    )

    USERNAME_FIELD = "email"
    REQUIRED_FIELDS = []

    objects: ClassVar[UserManager] = UserManager()

    # Having the user's id in the repr will help diagnosing which user is
    # not being serialized properly and is causing API requests to fail.
    __repr__ = sane_repr("id", "email")

    def get_absolute_url(self) -> str:
        """Get URL for user's detail view.


        :returns: URL for user detail.

        :rtype: str

        """
        return reverse("users:detail", kwargs={"pk": self.id})

    def set_password(self, raw_password):
        """

        :param raw_password:

        """
        super().set_password(raw_password)
        self.last_password_change = timezone.now()
        self.is_password_expired = False


class AbstractProfile(LifecycleModelMixin, AuditModel):
    """An abstract model to represent a user's profile."""

    class GenderType(models.TextChoices):
        """Choices for the type of user gender."""

        MALE = "m", _(" Male")
        FEMALE = "f", _("Female")

    avatar_url = models.CharField(_("avatar url"), max_length=120)
    bio = models.TextField(blank=True, verbose_name=_("Biography"))
    date_of_birth = models.DateField(null=True)
    gender = models.CharField(
        max_length=1,
        choices=GenderType.choices,
    )
    embedding = VectorField(
        dimensions=settings.EMBEDDING_MODEL_DIMENSIONS,
        null=True,
    )

    user = AutoOneToOneField(
        "users.User",
        on_delete=models.CASCADE,
        related_name="%(class)s_profile",
    )

    class Meta:
        """ """

        abstract = True

    __repr__ = sane_repr("id", "user")

    def __str__(self):
        return f"{self.user}"

    @hook(AFTER_CREATE)
    def add_to_group(self):
        if hasattr(self, "patient_profile"):
            group, _ = Group.objects.get_or_create(name="Patients")
            self.groups.add(group)
        elif hasattr(self, "therapist_profile"):
            group, _ = Group.objects.get_or_create(name="Therapists")
            self.groups.add(group)
        elif hasattr(self, "coach_profile"):
            group, _ = Group.objects.get_or_create(name="Coaches")
            self.groups.add(group)


class Patient(AbstractProfile):
    """A model to represent a patient"""

    medical_record_number = models.CharField(max_length=50)
    insurance_provider = models.CharField(max_length=100)
    insurance_policy_number = models.CharField(max_length=50)
    emergency_contact_name = models.CharField(max_length=100)
    emergency_contact_phone = models.CharField(max_length=30)
    allergies = models.TextField()
    medical_conditions = models.TextField()
    medical_history = models.JSONField(null=True, blank=True)
    current_medications = models.JSONField(null=True, blank=True)
    health_data = models.JSONField(null=True, blank=True)
    preferences = models.JSONField(null=True, blank=True)
    weight = models.FloatField(null=True, blank=True, verbose_name="Weight (kg)")
    height = models.FloatField(null=True, blank=True, verbose_name="Height (cm)")

    class Meta:
        """ """

        verbose_name_plural = "Patients"


class Therapist(AbstractProfile):
    """A model to represent a therapist"""

    license_number = models.CharField(max_length=50)
    years_of_experience = models.PositiveIntegerField(
        default=0,
        verbose_name="Years of Experience",
    )
    specialties = TaggableManager()
    availability = models.JSONField(
        null=True,
        blank=True,
        verbose_name=_("Availability Schedule"),
    )

    class Meta:
        """ """

        verbose_name_plural = "Therapists"

    def save(self, *args, **kwargs):
        if not self.embedding:
            model = SentenceTransformer("paraphrase-MiniLM-L6-v2")
            profile_text = (
                f"{self.specialties} {self.years_of_experience} {self.availability}"
            )
            self.embedding = model.encode(profile_text).tolist()
        super().save(*args, **kwargs)


class Coach(AbstractProfile):
    """A model to represent a coach"""

    certification = models.CharField(max_length=100)
    areas_of_expertise = models.CharField(max_length=25)
    coaching_philosophy = models.TextField(blank=True)
    availability = models.JSONField(
        null=True,
        blank=True,
        verbose_name=_("Availability Schedule"),
    )
    rating = models.DecimalField(
        max_digits=3,
        decimal_places=2,
        verbose_name="Rating",
        default=Decimal(0.0),
    )
    specialization = models.CharField(max_length=100)
    weight = models.FloatField(null=True, blank=True, verbose_name="Weight (kg)")
    height = models.FloatField(null=True, blank=True, verbose_name="Height (cm)")

    class Meta:
        """ """

        order_with_respect_to = "rating"
        verbose_name_plural = "Coaches"


<<<<<<< HEAD
# physician
class Physician(AbstractProfile):
    """A model to represent a physician"""

    license_number = models.CharField(max_length=50)
    specialties = models.CharField(max_length=255)
    years_of_experience = models.PositiveIntegerField(
        default=0,
        verbose_name="Years of Experience",
    )
    availability = models.JSONField(
        null=True,
        blank=True,
        verbose_name=_("Availability Schedule"),
    )

    class Meta:
        """ """

        verbose_name_plural = "Physicians"


=======
>>>>>>> 2c2f627e
class Review(TimeStampedModel):
    """A model to represent a review."""

    class ReviewSource(models.TextChoices):
        """Choices for the source of the review."""

        GOOGLE_PLAY_STORE = "gps", _("Google Play Store")
        APPLE_APP_STORE = "aas", _("Apple App Store")
        WEB = "web", _("Web")
        EMAIL = "email", _("Email")

    class ReviewTopic(models.TextChoices):
        """Choices for the topic of the review."""

        THERAPY = "therapy", _("Therapy")
        PSYCHIATRY = "psychiatry", _("Psychiatry")
        COACHING = "coaching", _("Coaching")
        MENTAL_HEALTH = "mental_health", _("Mental Health")
        WELLNESS = "wellness", _("Wellness")

    source = models.CharField(
        max_length=100,
        choices=ReviewSource.choices,
    )
    topic = models.CharField(
        max_length=100,
        choices=ReviewTopic.choices,
    )
    rating = models.PositiveIntegerField()
    review = models.TextField()

    user = models.ForeignKey(
        "users.User",
        on_delete=models.CASCADE,
        related_name="reviews",
    )

    def __str__(self):
        return f"{self.user} - {self.rating}"<|MERGE_RESOLUTION|>--- conflicted
+++ resolved
@@ -15,13 +15,10 @@
 from django_lifecycle import LifecycleModelMixin
 from django_lifecycle import hook
 from model_utils.models import TimeStampedModel
-<<<<<<< HEAD
 from pgvector.django import VectorField
 from rest_framework.authtoken.models import Token as DefaultTokenModel
 from sentence_transformers import SentenceTransformer
-=======
 from rest_framework.authtoken.models import Token as DefaultTokenModel
->>>>>>> 2c2f627e
 from taggit.managers import TaggableManager
 
 from .fields import AutoOneToOneField
@@ -270,7 +267,6 @@
         verbose_name_plural = "Coaches"
 
 
-<<<<<<< HEAD
 # physician
 class Physician(AbstractProfile):
     """A model to represent a physician"""
@@ -293,8 +289,7 @@
         verbose_name_plural = "Physicians"
 
 
-=======
->>>>>>> 2c2f627e
+
 class Review(TimeStampedModel):
     """A model to represent a review."""
 
